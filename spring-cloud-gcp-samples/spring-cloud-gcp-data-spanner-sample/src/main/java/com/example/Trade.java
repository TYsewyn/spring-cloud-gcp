/*
 *  Copyright 2017 original author or authors.
 *
 *  Licensed under the Apache License, Version 2.0 (the "License");
 *  you may not use this file except in compliance with the License.
 *  You may obtain a copy of the License at
 *
 *       http://www.apache.org/licenses/LICENSE-2.0
 *
 *  Unless required by applicable law or agreed to in writing, software
 *  distributed under the License is distributed on an "AS IS" BASIS,
 *  WITHOUT WARRANTIES OR CONDITIONS OF ANY KIND, either express or implied.
 *  See the License for the specific language governing permissions and
 *  limitations under the License.
 */

package com.example;

import java.util.List;

import org.springframework.cloud.gcp.data.spanner.core.mapping.Column;
import org.springframework.cloud.gcp.data.spanner.core.mapping.ColumnInnerType;
import org.springframework.cloud.gcp.data.spanner.core.mapping.PrimaryKey;
import org.springframework.cloud.gcp.data.spanner.core.mapping.Table;

/**
 * @author Ray Tsang
 * @author Chengyuan Zhao
 * @author Mike Eltsufin
 */
@Table(name = "trades")
public class Trade {

	@PrimaryKey(keyOrder = 1)
	private Long id;

	private String action;

	private Double price;

	private Double shares;

	private String symbol;

	@PrimaryKey(keyOrder = 2)
	@Column(name = "trader_id")
	private String traderId;

	@ColumnInnerType(innerType = Double.class)
	private List<Double> curve;

	public Trade() {
	}

	public Trade(Long id, String action, Double price, Double shares, String symbol, String traderId,
			List<Double> curve) {
		this.id = id;
		this.action = action;
		this.price = price;
		this.shares = shares;
		this.symbol = symbol;
		this.traderId = traderId;
		this.curve = curve;
	}

	public Long getId() {
		return this.id;
	}

	public void setId(Long id) {
		this.id = id;
	}

	public String getAction() {
		return this.action;
	}

	public void setAction(String action) {
		this.action = action;
	}

	public Double getPrice() {
		return this.price;
	}

	public void setPrice(Double price) {
		this.price = price;
	}

	public Double getShares() {
		return this.shares;
	}

	public void setShares(Double shares) {
		this.shares = shares;
	}

	public String getSymbol() {
		return this.symbol;
	}

	public void setSymbol(String symbol) {
		this.symbol = symbol;
	}

	public String getTraderId() {
		return this.traderId;
	}

	public void setTraderId(String traderId) {
		this.traderId = traderId;
	}

	public List<Double> getCurve() {
		return this.curve;
	}

	public void setCurve(List<Double> curve) {
		this.curve = curve;
	}

	@Override
	public String toString() {
<<<<<<< HEAD
		return "Trade{" + "action='" + this.action + '\'' + ", price=" + this.price
				+ ", shares=" + this.shares + ", symbol='" + this.symbol + '\''
				+ ", traderId='" + this.traderId + ", person='" + this.person + '}';
=======
		return "Trade{" +
				"id=" + this.id +
				", action='" + this.action + '\'' +
				", price=" + this.price +
				", shares=" + this.shares +
				", symbol='" + this.symbol + '\'' +
				", traderId='" + this.traderId + '\'' +
				", curve=" + this.curve +
				'}';
>>>>>>> 83b50cc5
	}
}<|MERGE_RESOLUTION|>--- conflicted
+++ resolved
@@ -121,11 +121,6 @@
 
 	@Override
 	public String toString() {
-<<<<<<< HEAD
-		return "Trade{" + "action='" + this.action + '\'' + ", price=" + this.price
-				+ ", shares=" + this.shares + ", symbol='" + this.symbol + '\''
-				+ ", traderId='" + this.traderId + ", person='" + this.person + '}';
-=======
 		return "Trade{" +
 				"id=" + this.id +
 				", action='" + this.action + '\'' +
@@ -135,6 +130,5 @@
 				", traderId='" + this.traderId + '\'' +
 				", curve=" + this.curve +
 				'}';
->>>>>>> 83b50cc5
 	}
 }